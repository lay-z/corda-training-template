<!--
--------
WARNING:
--------

THIS CODE IS ONLY MADE AVAILABLE FOR DEMONSTRATION PURPOSES AND IS NOT SECURE! DO NOT USE IN PRODUCTION!

FOR SECURITY REASONS, USING A JAVASCRIPT WEB APP HOSTED VIA THE CORDA NODE IS NOT THE RECOMMENDED WAY TO INTERFACE
WITH CORDA NODES! HOWEVER, FOR THIS PRE-ALPHA RELEASE IT'S A USEFUL WAY TO EXPERIMENT WITH THE PLATFORM AS IT ALLOWS
YOU TO QUICKLY BUILD A UI FOR DEMONSTRATION PURPOSES.

GOING FORWARD WE RECOMMEND IMPLEMENTING A STANDALONE WEB SERVER THAT AUTHORISES VIA THE NODE'S RPC INTERFACE. IN THE
COMING WEEKS WE'LL WRITE A TUTORIAL ON HOW BEST TO DO THIS.
-->
<!DOCTYPE html>
<html lang="en">
<head>
    <meta charset="UTF-8">
    <title>Example CorDapp</title>
    <link rel="stylesheet" href="https://maxcdn.bootstrapcdn.com/bootstrap/3.3.7/css/bootstrap.min.css" integrity="sha384-BVYiiSIFeK1dGmJRAkycuHAHRg32OmUcww7on3RYdg4Va+PmSTsz/K68vbdEjh4u" crossorigin="anonymous">
    <link rel="stylesheet" href="https://maxcdn.bootstrapcdn.com/bootstrap/3.3.7/css/bootstrap-theme.min.css" integrity="sha384-rHyoN1iRsVXV4nD0JutlnGaslCJuC7uwjduW9SVrLvRYooPp2bWYgmgJQIXwl/Sp" crossorigin="anonymous">
    <script src="https://ajax.googleapis.com/ajax/libs/jquery/3.1.1/jquery.min.js"></script>
    <script src="https://maxcdn.bootstrapcdn.com/bootstrap/3.3.7/js/bootstrap.min.js" integrity="sha384-Tc5IQib027qvyjSMfHjOMaLkfuWVxZxUPnCJA7l2mCWNIpG9mGCD8wGNIcPD7Txa" crossorigin="anonymous"></script>
    <script src="https://ajax.googleapis.com/ajax/libs/angularjs/1.6.0-rc.1/angular.min.js"></script>
    <script src="https://cdnjs.cloudflare.com/ajax/libs/angular-ui-bootstrap/2.2.0/ui-bootstrap-tpls.min.js"></script>
    <script src="js/angular-module.js"></script>
</head>
<body ng-app="demoAppModule" ng-controller="DemoAppController as demoApp">
<nav class="navbar navbar-default">
    <div class="container-fluid">
        <div class="navbar-header">
            <a class="navbar-brand" href="#">{{demoApp.thisNode}}</a>
        </div>
<<<<<<< HEAD
        <button ng-click="demoApp.openModal()" type="button" class="btn btn-primary navbar-btn">Create purchase order</button>
=======
        <button ng-click="demoApp.openModal()" type="button" class="btn btn-primary navbar-btn">Create agreement</button>
>>>>>>> ff20ef88
        <button ng-click="demoApp.getPOs()" type="button" class="btn btn-default navbar-btn"><span class="glyphicon glyphicon-refresh"></span></button>
    </div>
</nav>
<script type="text/ng-template" id="demoAppModal.html">
    <div class="modal-header">
        <button type="button" class="close" data-dismiss="modal"></button>
        <h4 class="modal-title">Add new transaction</h4>
    </div>
    <form>
        <div class="modal-body">
            <div class="form-group">
                <label for="counterparty" class="control-label">Counter-party:</label>
<<<<<<< HEAD
                <select ng-model="modalInstance.form.counterparty" class="form-control" id="counterparty" ng-options="peer as peer for peer in modalInstance.peers">
=======
                <select ng-model="modalInstance.form.counterparty" class="form-control">
                    <option ng-repeat="peer in modalInstance.peers">{{peer}}</option>
>>>>>>> ff20ef88
                </select>
            </div>
            <div class="form-group">
                <label for="orderNumber" class="control-label">Order Number (Int):</label>
                <input type="text" ng-model="modalInstance.form.orderNumber" class="form-control" id="orderNumber">
            </div>
            <div class="form-group">
                <label for="deliveryDate" class="control-label">Delivery Date (Format: YYYY-MM-DD):</label>
                <input type="text" ng-model="modalInstance.form.deliveryDate" class="form-control" id="deliveryDate">
            </div>
            <div class="form-group">
                <label for="city" class="control-label">City (String):</label>
                <input type="text" ng-model="modalInstance.form.city" class="form-control" id="city">
            </div>
            <div class="form-group">
                <label for="country" class="control-label">Country (Two letter code, e.g. UK):</label>
                <input type="text" ng-model="modalInstance.form.country" class="form-control" id="country">
            </div>
            <div ng-repeat="item in modalInstance.items">
                <div class="form-group">
                    <label for="itemName" class="control-label">Item {{$index+1}} name (String):</label>
                    <input type="text" ng-model="item.name" class="form-control" id="itemName">
                </div>
                <div class="form-group">
                    <label for="itemAmount" class="control-label">Item {{$index+1}} amount (Int, max 10):</label>
                    <input type="text" ng-model="item.amount" class="form-control" id="itemAmount">
                </div>
            </div>
            <div class="form-group">
                <button ng-click="modalInstance.addItem()" type="button" class="btn btn-default">Add Additional Items</button>
                <button ng-click="modalInstance.deleteItem()" ng-show="modalInstance.items.length>1" type="button" class="btn btn-default">Remove Last Set of Items</button>
            </div>
            <div ng-show="modalInstance.formError" class="form-group">
                <div class="alert alert-danger" role="alert">
                    <span class="glyphicon glyphicon-exclamation-sign" aria-hidden="true"></span>
                    <span class="sr-only">Error:</span>
<<<<<<< HEAD
                    Enter valid purchase order parameters
=======
                    Enter a valid purchase order
>>>>>>> ff20ef88
                </div>
            </div>           
        </div>
        <div class="modal-footer">
            <button ng-click="modalInstance.cancel()" type="button" class="btn btn-default">Close</button>
<<<<<<< HEAD
            <button ng-click="modalInstance.create()" type="button" class="btn btn-primary">Create purchase order</button>
=======
            <button ng-click="modalInstance.create()" type="button" class="btn btn-primary">Create offer</button>
>>>>>>> ff20ef88
        </div>
    </form>
</div>
</script>
<div class="row">
    <div class="col-md-1"></div>
    <div class="col-md-9">
        <div ng-show="!demoApp.pos.length" class="panel panel-primary">
            <div class="panel-heading">
                <h3 class="panel-title">There are no recorded purchase orders</h3>
            </div>
            <div class="panel-body">Use the "Create purchase order" button to establish a purchase order with a peer.</div>
        </div>
        <div ng-show="demoApp.pos.length" class="panel panel-primary">
            <div class="panel-heading">
                <h3 class="panel-title">Recorded purchase orders:</h3>
            </div>
        </div>
        <div ng-repeat="po in demoApp.pos" class="panel panel-default">
            <div class="panel-body">
                <ul>
                    <li>Purchase Order ID: {{po.po.orderNumber}}</li>
                    <li>Contract hash: {{po.contract.legalContractReference}}</li>
                    <li>Buyer: {{po.buyer}}</li>
                    <li>Seller: {{po.seller}}</li>
                    <li>Delivery City: {{po.po.deliveryAddress.city}}</li>
                    <li>Delivery Address: {{po.po.deliveryAddress.country}}</li>
                    <li>Items:</li>
                    <ul>
                        <li ng-repeat="item in po.po.items">{{item.name}} ({{item.amount}})</li>
                    </ul>
                </ul>
            </div>
        </div>
        <div ng-show="demoApp.pos.length" class="panel panel-primary">
            <div class="panel-heading">
                <h3 class="panel-title">Recorded agreements:</h3>
            </div>
        </div>
        <div ng-repeat="po in demoApp.pos" class="panel panel-default">
            <div class="panel-body">
                <ul>
                    <li>Purchase Order ID: {{po.po.orderNumber}}</li>
                    <li>Contract hash: {{po.contract.legalContractReference}}</li>
                    <li>Buyer: {{po.buyer}}</li>
                    <li>Seller: {{po.seller}}</li>
                    <li>Delivery City: {{po.po.deliveryAddress.city}}</li>
                    <li>Delivery Address: {{po.po.deliveryAddress.country}}</li>
                    <li>Items:</li>
                    <ul>
                        <li ng-repeat="item in po.po.items">{{item.name}} ({{item.amount}})</li>
                    </ul>
                </ul>
            </div>
        </div>
    </div>
    <div class="col-md-1"></div>
</div>

</body>
</html><|MERGE_RESOLUTION|>--- conflicted
+++ resolved
@@ -31,11 +31,7 @@
         <div class="navbar-header">
             <a class="navbar-brand" href="#">{{demoApp.thisNode}}</a>
         </div>
-<<<<<<< HEAD
         <button ng-click="demoApp.openModal()" type="button" class="btn btn-primary navbar-btn">Create purchase order</button>
-=======
-        <button ng-click="demoApp.openModal()" type="button" class="btn btn-primary navbar-btn">Create agreement</button>
->>>>>>> ff20ef88
         <button ng-click="demoApp.getPOs()" type="button" class="btn btn-default navbar-btn"><span class="glyphicon glyphicon-refresh"></span></button>
     </div>
 </nav>
@@ -48,12 +44,7 @@
         <div class="modal-body">
             <div class="form-group">
                 <label for="counterparty" class="control-label">Counter-party:</label>
-<<<<<<< HEAD
                 <select ng-model="modalInstance.form.counterparty" class="form-control" id="counterparty" ng-options="peer as peer for peer in modalInstance.peers">
-=======
-                <select ng-model="modalInstance.form.counterparty" class="form-control">
-                    <option ng-repeat="peer in modalInstance.peers">{{peer}}</option>
->>>>>>> ff20ef88
                 </select>
             </div>
             <div class="form-group">
@@ -90,21 +81,13 @@
                 <div class="alert alert-danger" role="alert">
                     <span class="glyphicon glyphicon-exclamation-sign" aria-hidden="true"></span>
                     <span class="sr-only">Error:</span>
-<<<<<<< HEAD
                     Enter valid purchase order parameters
-=======
-                    Enter a valid purchase order
->>>>>>> ff20ef88
                 </div>
             </div>           
         </div>
         <div class="modal-footer">
             <button ng-click="modalInstance.cancel()" type="button" class="btn btn-default">Close</button>
-<<<<<<< HEAD
             <button ng-click="modalInstance.create()" type="button" class="btn btn-primary">Create purchase order</button>
-=======
-            <button ng-click="modalInstance.create()" type="button" class="btn btn-primary">Create offer</button>
->>>>>>> ff20ef88
         </div>
     </form>
 </div>
